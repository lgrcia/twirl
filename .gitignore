--- conflicted
+++ resolved
@@ -8,13 +8,9 @@
 # poetry
 .venv
 .env
-<<<<<<< HEAD
 
 # local dev and docs
 **__pycache__
 docs/_build
-settings.json
 .DS_Store
-=======
-.ruff*
->>>>>>> 96b4cc8b
+.ruff*